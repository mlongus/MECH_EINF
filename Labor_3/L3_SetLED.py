--- conflicted
+++ resolved
@@ -24,11 +24,7 @@
 signal.signal(signal.SIGINT, receiveSignal)
 
 ## Main Body
-<<<<<<< HEAD
-ledbar = 6  # Connect the Grove LED Bar to digital port D6
-=======
 port_ledbar = 000  # TODO: Put Ledbar to grovepi digital connector D2
->>>>>>> ebb3b55a
 
 # Initialize LED Bar
 grovepi.ledBar_init(port_ledbar, 0)
@@ -43,8 +39,4 @@
     if wert >= 0 or wert <= 10:
         grovepi.ledBar_setLevel(port_ledbar, wert)
 
-<<<<<<< HEAD
-    print()		# TODO Ausgabe des eingegebenen Wertes zwischen 0 und 10
-=======
     print()		# TODO: print Ausgabe des eingegebenen Wertes zwischen 0 und 10
->>>>>>> ebb3b55a
